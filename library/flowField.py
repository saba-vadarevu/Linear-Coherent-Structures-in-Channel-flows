""" flowField.py
Defines a class (inheriting numpy.ndarray) for plane channel and Couette flows
    Discretization is Fourier, Fourier, Chebyshev (collocation), Fourier in x,y,z
    z is spanwise
Class instances have shape (nx, nz, N) for x,z, and y
    For Fourier discretization, a rectangular domain is used and positive and negative 
        mode coefficients are stored, as ,0,1,...L,-L+1,..,-1 for time with nx=2L, 
        similarly for z
Class attributes are:
    flowDict, N,  y, D, D2, aArr, bArr, U, dU, d2U
        aArr and bArr need not have integral multiples, any set is fine
        ensure aArr >= 0 and bArr >= 0 (do I keep b=0?)
    flowDict has keys:
        Re :Reynolds number based on normalization of U
        flowClass: 'channel', 'couette', or 'bl'
        flowState: 'lam' or 'turb'
        eddy: True/False

Class methods are:
    ddx, ddy, ddz, ddx2, ddy2, ddz2 :  Derivatives in x, y, z; z is spanwise
    div:    Divergence
    velGrad:    Gradient (tensor) of velocity vector
    invariants: P,Q,R of velocity gradient
    swirlStrength: Field of imaginary components of complex eigvals
                    of velocitygradient at each point
    toPhysical: Print (or save to file) physical field

Module functions outside the class:
impulseResponse:    Impulse response for specified modes stored in flowField
"""

""" #####################################################
Sabarish Vadarevu
Melbourne School of Engineering
University of Melbourne, Australia 
"""

import numpy as np
import scipy as sp
from scipy.io import loadmat, savemat
#from scipy.linalg import norm
from warnings import warn
<<<<<<< HEAD
from pseudo import chebdif, clencurt, chebint, chebdot, chebnorm

=======
import pseudo
import impulseResponse as impres
import ops
>>>>>>> 45f6e274
#from pseudo.py import chebint


defaultDict = {'Re': 2000.0, 'flowClass':'channel', 'flowState':'turb', 'eddy':False}
aArrDefault = np.linspace(0., 5., 64)
bArrDefault = np.linspace(0., 5., 128)
NDefault = 251

def getDefaultDict():
    return defaultDict.copy()


def impulseResponse(aArr, bArr,N, tArr, flowDict=defaultDict, impulseArgs=None, fPrefix=None):
    """
    Generate flowField over set of Fourier modes as response to impulse
    Inputs:
        aArr:   Set of streamwise wavenumbers (>=0)
        bArr:   Set of spanwise wavenumbers (>=0). 
                    These are extended to cover the other 3 quadrants in a-b plane
                        when printing physical fields
        t:      Time (non-dimensionalized by U-normalization and channel half height)
        flowDict (=defaultDict):
                Contains keys:
                Re (=2000):     Reynolds number
                flowClass (='channel'):  'channel'/'couette'/'bl'
                flowState (='turb')   :  'lam'/'turb'
                eddy (=False):  True/False
        impulseArgs (=None):
                see kwarg impulseArgs to impulseResponse.timeMap()

    """
    assert (aArr >= 0).all() and (bArr >= 0).all()
    tArr = np.array([tArr]).flatten()
    assert (tArr > 0.).all()
    warn("Need to write some check for wall-normal grid independence")

    if (fPrefix is None):
        tArr = np.array([tArr[0]]).flatten()
        print("No save name is specified. Can return flowFields at just the first 't', so not computing later times.")
        print("Specify kwarg 'fPrefix' to allow computation at multiple times")

    Re = flowDict.get('Re',2000.)
    if flowDict.get('flowState','turb') == 'turb':
        turb = True
    else: turb = False
    eddy = flowDict.get('eddy',False)
    print("Computing impulse response at tArr, aArr, bArr:",tArr,aArr, bArr)
    print("Flow parameters are (Re,N,eddy,turb):",(Re,N,eddy,turb))
    linInst = ops.linearize(N=N, flowClass='channel',Re=Re,eddy=eddy,turb=turb)

    # Create flowField instances for each t in tArr, one each for response to x, y, and z impulse
    FxList = []; FyList = []; FzList = []
    for t in tArr:
        flowDict.update({'t':t})
        ffx = flowField(aArr, bArr,N, flowDict=flowDict)
        ffy = ffx.copy(); ffz = ffx.copy()
        FxList.append(ffx)
        FyList.append(ffy)
        FzList.append(ffz)

    for i0 in range(aArr.size):
        a = aArr[i0]
        print("a:",a)
        for i1 in range(bArr.size):
            b = bArr[i1]
            responseDict = impres.timeMap(a,b,tArr=tArr,linInst=linInst,
                    eddy=eddy,impulseArgs=impulseArgs)
            
            for tInd in range(tArr.size):
                ff = FxList[tInd]
                ff[i0,i1] = responseDict['coeffArr'][tInd,0].reshape((3,N))
                ff = FyList[tInd]
                ff[i0,i1] = responseDict['coeffArr'][tInd,1].reshape((3,N))
                ff = FzList[tInd]
                ff[i0,i1] = responseDict['coeffArr'][tInd,2].reshape((3,N))
    
    # Save each ff instance if fPrefix is supplied;
    #   Append _Fx_txxxx.mat to the prefix
    if fPrefix is not None:
        fPrefix = fPrefix.split('.')[0]    # Get rid of format suffix, if supplied
        for tInd in range(tArr.size):
            t = tArr[tInd]
            ff = FxList[tInd] 
            ff.saveff(fPrefix+"_Fx_t%04d"%(10.*t))
            ff = FyList[tInd] 
            ff.saveff(fPrefix+"_Fy_t%04d"%(10.*t))
            ff = FzList[tInd] 
            ff.saveff(fPrefix+"_Fz_t%04d"%(10.*t))
    
    return {'FxResponse':FxList[0], 'FyResponse':FyList[0],'FzResponse':FzList[1]}

def loadff(fName):
    if not fName.endswith('.mat'):
        fNamePrefix = fName.split('.')[0]
        fName = fNamePrefix +'.mat'

    loadDict =  loadmat(fName)
    keyList=['Re', 'flowClass', 'flowState', 'eddy', 't']
    flowDict = {}
    for key in keyList: flowDict[key] = loadDict[key]

    aArr = loadDict['aArr']; bArr = loadDict['bArr']; N = loadDict['N']

    ff = flowField(aArr, bArr, N, flowDict=flowDict)
    ff[:] = loadDict['ffArr']

    print("Loaded flowField from ",fName)

    return ff
    




class flowField(np.ndarray):
    """
    Defines a class (inheriting numpy.ndarray) for plane channel and Couette flows
        Discretization is Fourier, Fourier, Chebyshev (collocation), Fourier in x,y,z
        z is spanwise
    Class instances have shape (nx, nz, N) for x,z, and y
        For Fourier discretization, a rectangular domain is used and positive and negative 
            mode coefficients are stored, as ,0,1,...L,-L+1,..,-1 for time with nx=2L, 
            similarly for z
    Class attributes are:
        flowDict, N,  y, D, D1, D2, aArr, bArr, U, dU, d2U, weightDict
            aArr and bArr need not have integral multiples, any set is fine
            ensure aArr >= 0 and bArr >= 0 (do I keep b=0?)
        flowDict has keys:
            Re :Reynolds number based on normalization of U
            flowClass: 'channel', 'couette', or 'bl'
            flowState: 'lam' or 'turb'
            eddy: True/False
            t:      Time at which flowField is supposedly a response to impulse
    
    Methods: 
        verify 
        ddx, ddx2, ddz, ddz2, ddy, ddy2 
        div, grad, curl, invariants, swirl
        dot, norm, weighted
        flux, dissipation, energy, powerInput
        direcDeriv, ifft, getPhysical, makePhysical, makePhysicalPlanar


    self.verify() ensures that the shape attributes are self-consistent. 

    Initialization:
        flowField() creates an instance using a default dictionary: a 3 component zero-vector of shape (64,128,3,251) for turbulent channel flow at Re=2000 
        flowField(aArr, bArr,N,flowDict=dictName) creates an instance with shape (aArr.size, bArr.size,3,N), with flowDict to specify the flow conditions.
    A warning message is printed when the default dictionary is used.
            
    """
    def __new__(cls, *args, flowDict=None,**kwargs):
        """Creates a new instance of flowField class with arguments (cls, arr=None,flowDict=None,dictFile=None)
        cls argument can be used to initialize subclasses of flowField: flowFieldWavy or flowFieldRiblet
        """
        if flowDict is None:
            flowDict= defaultDict
        else:
            assert set(('Re','flowClass', 'flowState','eddy','t')) <= set(flowDict)
        if len(args) > 0 : aArr = args[0]
        else: aArr = aArrDefault 
        if len(args) > 1 : bArr = args[1]
        else: bArr = bArrDefault 
        if len(args) > 2 : N = args[2]
        else: N = NDefault 
        aArr = np.sort(aArr)
        bArr = np.sort(bArr)
        
        obj = np.ndarray.__new__(cls,
                shape=(aArr.size,bArr.size,3,N),dtype=np.complex)
                
        
        obj.flowDict = flowDict.copy()
        obj.aArr = aArr
        obj.bArr = bArr
        obj.N = N
        
        y,DM = pseudo.chebdif(N,2)
        D1 = np.ascontiguousarray(DM[:,:,0]) 
        D2 = np.ascontiguousarray(DM[:,:,1])
        obj.y = y; obj.D1 = D1; obj.D2 = D2; obj.D = D1
       
        obj.weightDict = pseudo.weightMats(N)

        assert flowDict['flowClass'] not in ['couette','bl'], "Currently only channel is supported"
        if flowDict['flowState'] == 'lam':
            U = 1. - y**2; dU = -2.*y; d2U = -2.*np.ones(N)
        else:
            turbDict = ops.turbMeanChannel(N=N,Re=flowDict['Re'])
            U = turbDict['U']; dU = turbDict['dU']; d2U = turbDict['d2U']

        obj.U = U; obj.dU = dU; obj.d2U = d2U

        warn("flowField.py (V10.2);\n"+
        "Need to clean up old get Physical functions.\n" +
        "Need to integrate swirl() with toPhysical().\n"+
        "Think about using fft when creating physical fields.")

        return obj
        
    
    def __array_finalize__(self,obj):
        if obj is None: return
         
        self.flowDict = getattr(self,'flowDict',obj.flowDict.copy())
        self.aArr = getattr(self,'aArr',obj.aArr)
        self.bArr = getattr(self,'bArr',obj.bArr)
        self.N = getattr(self,'N',obj.N)
        self.y = getattr(self,'y',obj.y)
        self.D = getattr(self,'D',obj.D)
        self.D1 = getattr(self,'D1',obj.D1)
        self.D2 = getattr(self,'D2',obj.D2)
        self.U = getattr(self,'U',obj.U)
        self.dU = getattr(self,'dU',obj.dU)
        self.d2U = getattr(self,'d2U',obj.d2U)
        self.weightDict = getattr(self,'weightDict',obj.weightDict)
        return

    def saveff(self, fName):
        """ Save flowField instance to .mat file"""
        if not fName.endswith('.mat'):
            fNamePrefix = fName.split('.')[0]
            fName = fNamePrefix +'.mat'
        saveDict = {'aArr':self.aArr, 'bArr':self.bArr, 'N':self.N, 'U':self.U, 'ffArr':self.copyArray()}
        saveDict.update(self.flowDict)

        savemat(fName, saveDict)
        print("Saved flowField data to ",fName)

        return

    
    def verify(self):
        """Ensures that the size of the class array is consistent with dictionary entries. 
        Use this when writing new methods or tests"""
        assert set(( 'Re','flowClass', 'flowState', 'eddy' )) <= set(self.flowDict)
        assert self.flowDict['flowClass'] == 'channel'
        assert self.shape == (self.aArr.size, self.bArr.size, 3, self.N )
        return
    
    def slice(self,aArr=None,bArr=None,N=None):
        """
        Returns a class instance with increased/reduced aArr, bArr, N 
        Call as new_inst = myFlowField.slice(aArr=newArr, bArr=newArr, N=newN)) 
        """
        
        obj = self.copyArray()

        """ THERE MIGHT BE ISSUES WITH ARRAYS NOT BEING CONTIGUOUS.
        IF THAT HAPPENS USE np.ascontiguousarray(arr) WHEREVER THE ERROR SHOWS UP
        """
        if (aArr is not None) or (bArr is not None):
            warn("Slicing aArr and bArr isn't ready yet... Returning original array... ")
        if (N is not None) and (N != self.N):
            Nnew = abs(int(N))
            Nold = self.N
            newInst = flowField(self.aArr.size, self.bArr.size, Nnew,
                        flowDict=self.flowDict)
            for i0 in range(self.aArr.size):
                for i1 in range(self.bArr.size):
                    for i2 in range(3):
                        newInst[i0,i1,i2] = pseudo.chebint(self[i0,i1,i2],newInst.y)
        else:
            newInst = self.copy()
        return newInst
    
    
    def copyArray(self):
        """ Returns a copy of the np.ndarray of the instance. 
        This is useful for manipulating the entries of a flowField without bothering with all the checks"""
        return self.view(np.ndarray).copy()
    
    
    def ddx(self):
        """ Returns a flowField instance that gives the partial derivative along "x" """
        partialX = 1.j * self.aArr.reshape((self.aArr.size,1,1,1)) * self
        return partialX
    
    def ddx2(self):
        """ Returns a flowField instance that gives the second partial derivative along "x" """
        partialX2 = -1.* (self.aArr**2).reshape((self.aArr.size,1,1,1)) * self
        return partialX2
    
    def ddz(self):
        """ Returns a flowField instance that gives the partial derivative along "z" (spanwise) """
        partialZ = 1.j * self.bArr.reshape((1,self.bArr.size,1,1)) * self
        return partialZ
    
    def ddz2(self):
        """ Returns a flowField instance that gives the second partial derivative along "z" (spanwise)  """
        partialZ2 = -1.* (self.bArr**2).reshape((1,self.bArr.size,1,1)) * self
        return partialZ2
    
    
    def ddy(self):
        """ Returns a flowField instance that gives the partial derivative along "y" """
        N = self.N
        partialY = self.copy()
        tempArr = self.reshape(self.size//N,N)
        partialY[:] = ( tempArr @ self.D1.T ).reshape(partialY.shape)
        return partialY
    
    def ddy2(self):
        """ Returns a flowField instance that gives the second partial derivative along "y" """
        N = self.N
        partialY2 = self.copy()
        tempArr = self.reshape(self.size//N,N)
        partialY2[:] = ( tempArr @ self.D2.T ).reshape(partialY2.shape)
        return partialY2
    
        
    def laplacian(self):
        """ Computes Laplacian for a flowField instance """
        return self.ddx2() + self.ddy2() + self.ddz2()
            
    
    def curl(self):
        """ Computes curl of vector field as [w_y-v_z, u_z - w_x, v_x - u_y]"""
        curlInst = self.zero()
        # Curl: [ w_y-v_z, u_z-w_x, v_x-u_y ]
        tmpArr = self.ddx()
        curlInst[:,:,1] += -tmpArr[:,:,2]      # [0, -w_x, 0]
        curlInst[:,:,2] +=  tmpArr[:,:,1]      # [0, -w_x, v_x]
        tmpArr = self.ddy()
        curlInst[:,:,0] +=  tmpArr[:,:,2]      # [w_y, -w_x, v_x]
        curlInst[:,:,2] += -tmpArr[:,:,0]      # [w_y, -w_x, v_x-u_y]
        tmpArr = self.ddz()
        curlInst[:,:,0] += -tmpArr[:,:,1]      # [w_y-v_z, -w_x, v_x-u_y]
        curlInst[:,:,1] +=  tmpArr[:,:,0]      # [w_y-v-z, u_z-w_x, v_x-u_y]

        return curlInst
   

    def dot(self, vec2):
        """Computes inner product for two flowField objects, scalar or vector,
            by integrating {self[nd=j]*vec2[nd=j].conj()} along x_j, and adding the integrals for j=1,..,self.nd.
        Currently, only inner products of objects with identical dictionaries are supported"""
        assert (self.shape == vec2.shape), 'Method for inner products is currently unable to handle instances with different flowDicts'
        weightArr = self.weightDict['w'].reshape((1,1,1,self.N))
        dotProd = 0.5* np.sum( (self.conj() * vec2 * weightArr).flatten() )
        warn("Dot product is only defined for a>=0 and b>=0. The other quadrants are currently not included")
        warn("Spacing between Fourier modes is not accounted for in the dot product...")
        return dotProd
   

    def norm(self):
        """Integrates v[nd=j]*v[nd=j].conjugate() along x_j, sums across j=1,..,self.nd , and takes its square-root"""
        return np.sqrt(self.dot(self))

    def toPhysical(self, arr=None, xArr=None, zArr=None, N=None, fName=None, symm='even', ySpace='linear'):
        if arr is None:
            arr = self.copyArray()[:,:,0]
            warn("arr is not supplied to 'toPhysical', using streamwise velocity...")
        else: assert arr.shape == (self.aArr.size, self.bArr.size, 1, self.N)
        xShift = np.amax(self.U) * self.flowDict['t']
        if xArr is None:
            a0 = self.aArr[0]
            if a0 == 0.: a0 = self.aArr[1]
            Lx = 2.*np.pi/a0
            xArr = xShift + np.linspace(0., Lx, 64)
            print("xArr is not supplied... Using 64 points in %.3g + [0,%.3g]"%(xShift,Lx))
        else:
            assert xArr.ndim == 1
            if not ( xArr[0] <= xShift <= xArr[-1] ):
                print("xArr doesn't contain xShift = %.3g.. You sure it's okay?"%xShift)
        if zArr is None:
            b0 = self.bArr[0]
            if b0 == 0.: b0 = self.bArr[1]
            Lz = 2.*np.pi/b0
            zArr = np.linspace(-Lz/2, Lz,64) 
            print("zArr is not supplied... Using 128 points in [%.3g,%.3g]"%(-Lz/2, Lz/2))
        else:
            assert zArr.ndim ==1
        if N is None:
            N = self.N
        if ySpace == 'linear':
            yArr = np.linspace(1., -1., N+2)[1:-1]
            interpFlag = True
        elif N == self.N: 
            yArr = self.y; interpFlag = False
        else:
            yArr = pseudo.chebdif(N,1)[0]
            interpFlag = True

        if self.aArr[0] == 0:
            warn("Ignoring all a=0 modes in toPhysical.")
            arr[0] = 0.
        if self.bArr[0] == 0:
            warn("Ignoring all b=0 modes in toPhysical.")
            arr[:,0] = 0.

        arrPhys = np.zeros((xArr.size, zArr.size, yArr.size)) 
        def _spec2phys(x,z,someArr):
            # symm = even refers to f(z) = f(-z), 
            #   and the other (symm=odd) refers to f(z) = -f(-z)
            # Even symm holds for ux, uy, vx, vy, wz
            # Odd symm holds for uz, vz, wx, wy
            if symm == 'even':
                physArr = 4.* np.sum( np.sum(
                    np.cos(bArr * z) * np.real( someArr * np.exp(1.j*aArr*x) ),
                    axis = 1), axis = 0)
            else:
                physArr = -4.* np.sum( np.sum(
                    np.sin(bArr * z) * np.imag( someArr * np.exp(1.j*aArr*x) ),
                    axis = 1), axis = 0)
            return np.real(physArr)
        
        for i0 in range(xArr.size):
            for i1 in range(zArr.size):
                tmpPhys = _spec2phys(xArr[i0],zArr[i1],arr, symm=symm)
                if interpFlag:
                    arrPhys[i0,i1] = pseudo.chebint(tmpPhys, yArr)
                else:
                    arrPhys[i0,i1] = tmpPhys

        if fName is not None:
            if not (fName[-4:] =='.mat'): fName = fName + '.mat'
            flowDict = self.flowDict
            saveDict = {'arrPhys':arrPhys,'xArr':xArr,'zArr':zArr,'yArr':yArr,\
                    'aArr':self.aArr, 'bArr':self.bArr,'N':self.N,\
                    'Re':flowDict['Re'], 'eddy':flowDict['eddy'], 't':flowDict['t'],\
                    'flowState':flowDict['flowState']}
            savemat(fName, saveDict )
        return arrPhys



    def swirl(self, xArr=None, zArr=None, N=None, fName=None, 
            uField=False,vorzField=False, saveff=False):
        """ Returns the swirling strength for the field in physical space
        Inputs:
            xArr, zArr (=None,None) :  Coordinates for x and z
                If not set, use the smallest non-zero 'a' and 'b'
                    For z, use 0: 2pi/b
                    For x, use self.U[y=0]*self.flowDict['t'] + 0:2pi/a
            N (=None):  If set, interpolate to a different wall-normal grid
            fName (=None): If not None, dump all of the important bits to a .mat file
            uField (=False): If True, return/save streamwise velocity field  (physical)
            vorzField(=False): If True, return/save spanwise vorticity field (physical)
            saveff (=False):  If True, include the array of the spectral flow field in the .mat file
        """
        
        xShift = np.amax(self.U) * self.flowDict['t']
        if xArr is None:
            a0 = self.aArr[0]
            if a0 == 0.: a0 = self.aArr[1]
            Lx = 2.*np.pi/a0
            xArr = xShift + np.linspace(0., Lx, 64)
            print("xArr is not supplied... Using 64 points in %.3g + [0,%.3g]"%(xShift,Lx))
        else:
            assert xArr.ndim == 1
            if not ( xArr[0] <= xShift <= xArr[-1] ):
                print("xArr doesn't contain xShift = %.3g.. You sure it's okay?"%xShift)
        if zArr is None:
            b0 = self.bArr[0]
            if b0 == 0.: b0 = self.bArr[1]
            Lz = 2.*np.pi/b0
            zArr = np.linspace(-Lz/2, Lz,64) 
            print("zArr is not supplied... Using 128 points in [%.3g,%.3g]"%(-Lz/2, Lz/2))
        else:
            assert zArr.ndim ==1
        if N is not None:
            yArr = np.linspace(1., -1., N+2)[1:-1]
        else:
            yArr = np.linspace(1., -1., self.N+2)[1:-1]



        # Including (a,0) and (0,b) is a bit of a pain. For now, I'll ignore them 
        a0bool = (self.aArr[0] == 0.)
        b0bool = (self.bArr[0] == 0.)
        def _seta0b0(someArr):
            if a0bool: someArr[0] = 0.
            if b0bool: someArr[:,0] = 0.
            return
        
        # self has only first quadrant of kx-kz plane
        # To account for the other 3 quadrants, I must multiply by 4
         
        
        tmpArr = self.ddx()
        _seta0b0(tmpArr)     # Get rid of (a,0) and (0,b) modes if they're in there
        ux = tmpArr.copyArray()[:,:,0]
        vx = tmpArr.copyArray()[:,:,1]
        wx = tmpArr.copyArray()[:,:,2]
        tmpArr = self.ddy()
        _seta0b0(tmpArr)     # Get rid of (a,0) and (0,b) modes if they're in there
        uy = tmpArr.copyArray()[:,:,0]
        vy = tmpArr.copyArray()[:,:,1]
        wy = tmpArr.copyArray()[:,:,2]
        tmpArr = self.ddz()
        _seta0b0(tmpArr)     # Get rid of (a,0) and (0,b) modes if they're in there
        uz = tmpArr.copyArray()[:,:,0]
        vz = tmpArr.copyArray()[:,:,1]
        wz = tmpArr.copyArray()[:,:,2]

        if uField:
            uSpec = self.copyArray()[:,:,0]
            _seta0b0(uSpec)
            uPhys = np.zeros((xArr.size, zArr.size, yArr.size))
        if vorzField:
            vorzSpec = vx - uy
            vorzPhys = np.zeros((xArr.size, zArr.size, yArr.size))
        
        swirlStrength = np.zeros((xArr.size, zArr.size, yArr.size))
        velGrad = np.zeros((self.N,3,3))
        invariants = np.zeros((self.N,3))
        aArr = self.aArr.reshape((self.aArr.size,1,1))
        bArr = self.bArr.reshape((1,self.bArr.size,1))

        # Extracting physical field at some (x,z) is done as so:
        # It'd be straight-forward if I had all 4 quadrants of a-b, but since I have them
        #   I need to account for spanwise reflectional symmetry.
        def _spec2phys(x,z,arr,symm='even'):
            # symm = even refers to f(z) = f(-z), 
            #   and the other (symm=odd) refers to f(z) = -f(-z)
            # Even symm holds for ux, uy, vx, vy, wz
            # Odd symm holds for uz, vz, wx, wy
            if symm == 'even':
                physArr = 4.* np.sum( np.sum(
                    np.cos(bArr * z) * np.real( arr * np.exp(1.j*aArr*x) ),
                    axis = 1), axis = 0)
            else:
                physArr = -4.* np.sum( np.sum(
                    np.sin(bArr * z) * np.imag( arr * np.exp(1.j*aArr*x) ),
                    axis = 1), axis = 0)
            return np.real(physArr)

        def _customDet(arr):
            # compute determinants for 3d array of shape (N,3,3)
            # Determinant of the velocity gradient tensor is the third invariant
            # For matrix [a b c; d e f; g h i], writing det as 
            # a(ei-fh) - b(di - fg) + c (dh -eg)
            det =     arr[:,0,0] * ( arr[:,1,1]*arr[:,2,2] - arr[:,1,2]*arr[:,2,1] ) \
                    - arr[:,0,1] * ( arr[:,1,0]*arr[:,2,2] - arr[:,1,2]*arr[:,2,0] ) \
                    + arr[:,0,2] * ( arr[:,1,0]*arr[:,2,1] - arr[:,1,1]*arr[:,2,0] )
            return det
        
        # Shouldn't be too hard to figure out a better way,
        #   but I'll stick with the loop for now
        for i0 in range(xArr.size):
            x = xArr[i0]
            for i1 in range(zArr.size):
                z = zArr[i1]
                # ux(z)=ux(-z)
                velGrad[:,0,0] = _spec2phys(x,z,ux,symm='even')
                # uy(z)=uy(-z)
                velGrad[:,0,1] = _spec2phys(x,z,uy,symm='even') + self.dU
                # uz(z)=-uz(-z)
                velGrad[:,0,2] = _spec2phys(x,z,uz,symm='odd')
                
                # vx(z)=vx(-z)
                velGrad[:,1,0] = _spec2phys(x,z,vx,symm='even')
                # vy(z)=vy(-z)
                velGrad[:,1,1] = _spec2phys(x,z,vy,symm='even')
                # vz(z)=-vz(-z)
                velGrad[:,1,2] = _spec2phys(x,z,vz,symm='odd')

                # wx(z)=-wx(-z)
                velGrad[:,2,0] = _spec2phys(x,z,wx,symm='odd')
                # wy(z)=-wy(-z)
                velGrad[:,2,1] = _spec2phys(x,z,wy,symm='odd')
                # wz(z)=wz(-z)
                velGrad[:,2,2] = _spec2phys(x,z,wz,symm='even')

                if uField:
                    uPhys[i0,i1] = _spec2phys(x,z,uSpec,symm='even')
                if vorzField:
                    vorzPhys[i0,i1] = -self.dU + _spec2phys(x,z,vorzSpec, symm='even')

                # We have velGrad now, on to calculating the invariants, P,Q,R
                # Refer to Chakraborty, Balachandar and Adrian, JFM 2005
                if False:
                    # P = - div([u,v,w]); this should be zero
                    invariants[:,0] = -(velGrad[:,0,0] + velGrad[:,1,1] + velGrad[:,2,2])
                    divSum = np.linalg.norm(invariants[:,0])
                    if divSum > 1.e-06:
                        warn("Divergence at (x,z)=(%.3g,%.3g) is over 10^-6:%.3g..."%(x,z,divSum))
                        warn("Swirl strength calculation assumes zero divergence")

                    # Q = 0.5( trace(Omega@Omega.T) - trace(S@S.T) ), 
                    #   S and Omega are the symmetric and anti-symmetric parts of the velocity gradient tensor
                    symVelGrad = 0.5* (velGrad + np.swapaxes(velGrad, axis1=1,axis2=2) )
                    antiVelGrad = 0.5* (velGrad - np.swapaxes(velGrad, axis1=1,axis2=2) )
                    invariants[:,1] = 0.5*( np.trace(antiVelGrad, axis1=1, axis2=2) - np.trace(symVelGrad, axis1=1, axis2=2) )

                    # R = -det(velGrad)
                    invariants[:,2] = - _customDet(velGrad)

                    # The eigenvalues of the velocity gradient tensor are solutions to the cubic
                    # l^3 + P l^2 + Ql + R = 0, where P, Q, and R are the invariants calculated above
                    # I assume P = 0, as it should be, to reduce the cubic equation to
                    # l^3 + Ql + R = 0
                    # Solutions to this equation are 
                else:
                    # Just use eigenvalue calculation instead of solving characteristic equations
                    # Return to this after profiling
                    tmpSwirl = np.zeros(self.N)
                    for i2 in range(self.N):
                        evals = np.linalg.eigvals(velGrad[i2])
                        tmpSwirl[i2] = np.max( np.imag(evals))
                    swirlStrength[i0,i1] = pseudo.chebint(tmpSwirl, yArr)
                        # Is there something about orientation of vortex cores?
        if fName is not None:
            if not (fName[-4:] =='.mat'): fName = fName + '.mat'
            flowDict = self.flowDict
            saveDict = {'swirl':swirlStrength,'xArr':xArr,'zArr':zArr,'yArr':yArr,\
                    'aArr':self.aArr, 'bArr':self.bArr,'N':self.N,\
                    'Re':flowDict['Re'], 'eddy':flowDict['eddy'], 't':flowDict['t'],\
                    'flowState':flowDict['flowState']}
            if uField: saveDict.update({'u':uPhys})
            if vorzField: saveDict.update({'vorz':vorzPhys})
            if saveff: saveDict.update({'ffArr':self.copyArray()})
            savemat(fName, saveDict )
        returnList = [swirlStrength]
        if uField:  returnList.append(uPhys)
        if vorzField: returnList.append(vorzPhys)
        
        return returnList




    def zero(self):
        """Returns an object of the same class and shape as self, but with zeros as entries"""
        obj = self.copy()
        obj[:] = 0.
        return obj


    def identity(self):
        return self

    def appendField(self, ff):
        """ Combine fields from different flowField instances
        This isn't very complicated since modes evolve independently, 
            and the spec2phys routines don't use iFFT.
        IMPORTANT: ONLY WORKS IF EITHER aArr or bArr ARE IDENTICAL IN SELF AND FF
        For a more generalized version, use flowField.messyAppendField()

        Inputs:
            ff: flowField that needs to be appended
                    Must have all attributes to be identical to self except for 
                        either aArr xor bArr 
        Outputs:
            ffLong: appended flowField
        """
        # Ensure sorted a and b arrs so that the later stuff makes sense
        self.aArr = np.sort(self.aArr); self.bArr = np.sort(self.bArr)
        ff.aArr = np.sort(ff.aArr); ff.bArr = np.sort(ff.bArr)

        assert all([self.flowDict[key] == ff.flowDict[key] for key in self.flowDict])
        assert self.N == ff.N 

        if (self.aArr == ff.aArr).all():
            assert not (self.bArr == ff.bArr).any()
            bNew = np.sort( np.concatenate(( self.bArr, ff.bArr )) )
            ffLong = flowField( self.aArr, bNew, self.N, flowDict = self.flowDict )
            for i0 in range(ffLong.shape[0]):
                a = self.aArr[i0]
                i1self = 0; i1ff = 0
                for i1 in range(ffLong.shape[1]):
                    b = bNew[i1]
                    # This is a little bit tricky 
                    # I don't want to keep finding the index of b in self.bArr or ff.bArr
                    # Since the bArrs in all 3 instances are sorted, just start by pointing
                    #   at bIndex = 0 for all 3, then advance by 1 everytime there's a match
                    if b in self.bArr:
                        ffLong[i0,i1] = self[i0,i1self]
                        i1self += 1
                    elif b in ff.bArr:
                        ffLong[i0,i1] = ff[i0,i1ff]
                        i1ff += 1
                    else:
                        print("Something's wrong with appending at a,b=",a,b)
        
        elif (self.bArr == ff.bArr).all():
            assert not (self.aArr == ff.aArr).any()
            aNew = np.sort( np.concatenate(( self.aArr, ff.aArr )) )
            ffLong = flowField( aNew, self.bArr, self.N, flowDict = self.flowDict )
            for i1 in range(ffLong.shape[1]):
                b = self.bArr[i1]
                i0self = 0; i0ff = 0
                for i0 in range(ffLong.shape[0]):
                    a = aNew[i0]
                    # This is a little bit tricky 
                    # I don't want to keep finding the index of a in self.aArr or ff.aArr
                    # Since the aArrs in all 3 instances are sorted, just start by pointing
                    #   at aIndex = 0 for all 3, then advance by 1 everytime there's a match
                    if a in self.aArr:
                        ffLong[i0,i1] = self[i0self,i1]
                        i0self += 1
                    elif a in ff.aArr:
                        ffLong[i0,i1] = ff[i0ff,i1]
                        i0ff += 1
                    else:
                        print("Something's wrong with appending at a,b=",a,b)
        else:
            self.messyAppendField(ff)
        return ffLong
        
    def messyAppendField(self,ff):
        """ Combine flowFields, like appendField(), but without the restriction
        When (a,b) in the new ff instance is not in either self or ff, leave zeros

        Inputs:
            ff: flowField to be appended
        Outputs:
            ffLong:     Appended field"""
        raise RuntimeError("This isn't ready yet... Ensure appendField can be used..")
        return
<|MERGE_RESOLUTION|>--- conflicted
+++ resolved
@@ -40,14 +40,9 @@
 from scipy.io import loadmat, savemat
 #from scipy.linalg import norm
 from warnings import warn
-<<<<<<< HEAD
-from pseudo import chebdif, clencurt, chebint, chebdot, chebnorm
-
-=======
 import pseudo
 import impulseResponse as impres
 import ops
->>>>>>> 45f6e274
 #from pseudo.py import chebint
 
 
